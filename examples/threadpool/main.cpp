--- conflicted
+++ resolved
@@ -10,13 +10,8 @@
 
 #include <iostream>
 #include <iomanip>
-<<<<<<< HEAD
-#include "runnable.h"
-#include "threadpool.h"
-=======
 #include "runnable.hpp"
 #include "threadpool.hpp"
->>>>>>> 07623f01
 #include <unistd.h>
 
 /**
